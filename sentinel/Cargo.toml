--- conflicted
+++ resolved
@@ -21,12 +21,7 @@
 [features]
 default = []
 full = [
-<<<<<<< HEAD
   "macros",
-  "metric_log",
-=======
-  "macros", "ds_k8s"
->>>>>>> 062b95a9
 ]
 # If the sentinel is not utilized in asynchronous scenarios, 
 # the `Sentinel` entry is not necessary to use `Arc` with `Send` trait
@@ -35,16 +30,12 @@
 exporter = ["prometheus_exporter", "hostname"]
 logger_env = ["env_logger"]
 logger_log4rs = ["log4rs"]
-<<<<<<< HEAD
 metric_log = ["directories", "regex"]
-=======
-metric_log = ["directories"]
 # datasources 
 # todo: maybe they should be separated into individual crates
 ds_etcdv3 = ["etcd-rs", "futures"]
 ds_consul = ["consul", "base64"]
 ds_k8s = ["kube", "k8s-openapi", "schemars", "futures"]
->>>>>>> 062b95a9
 
 [dependencies]
 sentinel-macros = { version = "0.1.0", path = "../sentinel-macros", optional = true }
